/*
 * Copyright 2013-2019 the original author or authors.
 *
 * Licensed under the Apache License, Version 2.0 (the "License");
 * you may not use this file except in compliance with the License.
 * You may obtain a copy of the License at
 *
 *      https://www.apache.org/licenses/LICENSE-2.0
 *
 * Unless required by applicable law or agreed to in writing, software
 * distributed under the License is distributed on an "AS IS" BASIS,
 * WITHOUT WARRANTIES OR CONDITIONS OF ANY KIND, either express or implied.
 * See the License for the specific language governing permissions and
 * limitations under the License.
 */

package org.springframework.cloud.sleuth.instrument.web.client;

import java.util.Collections;
import java.util.List;
import java.util.function.Consumer;
import java.util.function.Function;

import brave.Span;
import brave.Tracer;
import brave.Tracing;
import brave.http.HttpClientHandler;
import brave.http.HttpTracing;
import brave.propagation.Propagation;
import brave.propagation.TraceContext;
import org.apache.commons.logging.Log;
import org.apache.commons.logging.LogFactory;
import org.reactivestreams.Publisher;
import org.reactivestreams.Subscription;
import reactor.core.CoreSubscriber;
import reactor.core.publisher.Flux;
import reactor.core.publisher.Mono;
import reactor.util.annotation.Nullable;
import reactor.util.context.Context;

import org.springframework.beans.BeansException;
import org.springframework.beans.factory.BeanFactory;
import org.springframework.beans.factory.config.BeanPostProcessor;
import org.springframework.cloud.sleuth.instrument.reactor.ReactorSleuth;
import org.springframework.core.ParameterizedTypeReference;
import org.springframework.core.io.buffer.DataBuffer;
import org.springframework.http.HttpStatus;
<<<<<<< HEAD
=======
import org.springframework.http.ResponseCookie;
import org.springframework.http.ResponseEntity;
import org.springframework.http.client.reactive.ClientHttpResponse;
import org.springframework.util.MultiValueMap;
>>>>>>> b59277f0
import org.springframework.web.client.RestClientException;
import org.springframework.web.reactive.function.BodyExtractor;
import org.springframework.web.reactive.function.client.ClientRequest;
import org.springframework.web.reactive.function.client.ClientResponse;
import org.springframework.web.reactive.function.client.ExchangeFilterFunction;
import org.springframework.web.reactive.function.client.ExchangeFunction;
import org.springframework.web.reactive.function.client.ExchangeStrategies;
import org.springframework.web.reactive.function.client.WebClient;

/**
 * {@link BeanPostProcessor} to wrap a {@link WebClient} instance into its trace
 * representation.
 *
 * @author Marcin Grzejszczak
 * @since 2.0.0
 */
final class TraceWebClientBeanPostProcessor implements BeanPostProcessor {

	private final BeanFactory beanFactory;

	TraceWebClientBeanPostProcessor(BeanFactory beanFactory) {
		this.beanFactory = beanFactory;
	}

	@Override
	public Object postProcessBeforeInitialization(Object bean, String beanName)
			throws BeansException {
		return bean;
	}

	@Override
	public Object postProcessAfterInitialization(Object bean, String beanName)
			throws BeansException {
		if (bean instanceof WebClient) {
			WebClient webClient = (WebClient) bean;
			return wrapBuilder(webClient.mutate()).build();
		}
		else if (bean instanceof WebClient.Builder) {
			WebClient.Builder webClientBuilder = (WebClient.Builder) bean;
			return wrapBuilder(webClientBuilder);
		}
		return bean;
	}

	private WebClient.Builder wrapBuilder(WebClient.Builder webClientBuilder) {
		return webClientBuilder.filters(addTraceExchangeFilterFunctionIfNotPresent());
	}

	private Consumer<List<ExchangeFilterFunction>> addTraceExchangeFilterFunctionIfNotPresent() {
		return functions -> {
			if (functions.stream()
					.noneMatch(f -> f instanceof TraceExchangeFilterFunction)) {
				functions.add(new TraceExchangeFilterFunction(this.beanFactory));
			}
		};
	}

}

final class TraceExchangeFilterFunction implements ExchangeFilterFunction {

	private static final Log log = LogFactory.getLog(TraceExchangeFilterFunction.class);
	static final Propagation.Setter<ClientRequest.Builder, String> SETTER = new Propagation.Setter<ClientRequest.Builder, String>() {
		@Override
		public void put(ClientRequest.Builder carrier, String key, String value) {
			carrier.headers(httpHeaders -> {
				if (log.isTraceEnabled()) {
					log.trace("Replacing [" + key + "] with value [" + value + "]");
				}
				httpHeaders.merge(key, Collections.singletonList(value),
						(oldValue, newValue) -> newValue);
			});
		}

		@Override
		public String toString() {
			return "ClientRequest.Builder::header";
		}
	};

	private static final String CLIENT_SPAN_KEY = "sleuth.webclient.clientSpan";

	private static final String CANCELLED_SUBSCRIPTION_ERROR = "CANCELLED";

	final BeanFactory beanFactory;

	final Function<? super Publisher<DataBuffer>, ? extends Publisher<DataBuffer>> scopePassingTransformer;

	Tracer tracer;

	HttpTracing httpTracing;

	HttpClientHandler<ClientRequest, ClientResponse> handler;

	TraceContext.Injector<ClientRequest.Builder> injector;

	TraceExchangeFilterFunction(BeanFactory beanFactory) {
		this.beanFactory = beanFactory;
		this.scopePassingTransformer = ReactorSleuth
				.scopePassingSpanOperator(beanFactory);
	}

	public static ExchangeFilterFunction create(BeanFactory beanFactory) {
		return new TraceExchangeFilterFunction(beanFactory);
	}

	@Override
	public Mono<ClientResponse> filter(ClientRequest request, ExchangeFunction next) {
		ClientRequest.Builder builder = ClientRequest.from(request);
		if (log.isDebugEnabled()) {
			log.debug("Instrumenting WebClient call");
		}
		Span span = handler().handleSend(injector(), builder, request,
				tracer().nextSpan());
		if (log.isDebugEnabled()) {
			log.debug("Handled send of " + span);
		}

		return new MonoWebClientTrace(next, builder.build(), this, span);
	}

	@SuppressWarnings("unchecked")
	HttpClientHandler<ClientRequest, ClientResponse> handler() {
		if (this.handler == null) {
			this.handler = HttpClientHandler.create(
					this.beanFactory.getBean(HttpTracing.class),
					new TraceExchangeFilterFunction.HttpAdapter());
		}
		return this.handler;
	}

	Tracer tracer() {
		if (this.tracer == null) {
			this.tracer = httpTracing().tracing().tracer();
		}
		return this.tracer;
	}

	HttpTracing httpTracing() {
		if (this.httpTracing == null) {
			this.httpTracing = this.beanFactory.getBean(HttpTracing.class);
		}
		return this.httpTracing;
	}

	TraceContext.Injector<ClientRequest.Builder> injector() {
		if (this.injector == null) {
			this.injector = this.beanFactory.getBean(HttpTracing.class).tracing()
					.propagation().injector(SETTER);
		}
		return this.injector;
	}

	private static final class MonoWebClientTrace extends Mono<ClientResponse> {

		final ExchangeFunction next;

		final ClientRequest request;

		final Tracer tracer;

		final HttpClientHandler<ClientRequest, ClientResponse> handler;

		final TraceContext.Injector<ClientRequest.Builder> injector;

		final Tracing tracing;

		final Function<? super Publisher<DataBuffer>, ? extends Publisher<DataBuffer>> scopePassingTransformer;

		private final Span span;

		MonoWebClientTrace(ExchangeFunction next, ClientRequest request,
				TraceExchangeFilterFunction parent, Span span) {
			this.next = next;
			this.request = request;
			this.tracer = parent.tracer();
			this.handler = parent.handler();
			this.injector = parent.injector();
			this.tracing = parent.httpTracing().tracing();
			this.scopePassingTransformer = parent.scopePassingTransformer;
			this.span = span;
		}

		@Override
		public void subscribe(CoreSubscriber<? super ClientResponse> subscriber) {

			Context context = subscriber.currentContext();

			this.next.exchange(request).subscribe(
					new WebClientTracerSubscriber(subscriber, context, span, this));
		}

		static final class WebClientTracerSubscriber
				implements CoreSubscriber<ClientResponse> {

			final CoreSubscriber<? super ClientResponse> actual;

			final Context context;

			final Span span;

			final Tracer.SpanInScope ws;

			final HttpClientHandler<ClientRequest, ClientResponse> handler;

			final Function<? super Publisher<DataBuffer>, ? extends Publisher<DataBuffer>> scopePassingTransformer;

			final Tracing tracing;

			boolean done;

			WebClientTracerSubscriber(CoreSubscriber<? super ClientResponse> actual,
					Context context, Span span, MonoWebClientTrace parent) {
				this.actual = actual;
				this.span = span;
				this.handler = parent.handler;
				this.tracing = parent.tracing;
				this.scopePassingTransformer = parent.scopePassingTransformer;

				if (!context.hasKey(Span.class)) {
					context = context.put(Span.class, span);
					if (log.isDebugEnabled()) {
						log.debug("Reactor Context got injected with the client span "
								+ span);
					}
				}

				this.context = context.put(CLIENT_SPAN_KEY, span);
				this.ws = parent.tracer.withSpanInScope(span);

			}

			@Override
			public void onSubscribe(Subscription subscription) {
				this.actual.onSubscribe(new Subscription() {
					@Override
					public void request(long n) {
						subscription.request(n);
					}

					@Override
					public void cancel() {
						terminateSpanOnCancel();
						subscription.cancel();
					}
				});
			}

			@Override
			public void onNext(ClientResponse response) {
				this.done = true;
				try {
					// decorate response body
					this.actual.onNext(wrapped(response));
				}
				finally {
					terminateSpan(response, null);
				}
			}

			// TODO: Remove once fixed
			// https://github.com/spring-projects/spring-framework/issues/23366
			private ClientResponse wrapped(ClientResponse response) {
				return new ClientResponse() {
					@Override
					public HttpStatus statusCode() {
						try {
							return response.statusCode();
						}
						catch (IllegalArgumentException ex) {
							return null;
						}
					}

					@Override
					public int rawStatusCode() {
						return response.rawStatusCode();
					}

					@Override
					public Headers headers() {
						return response.headers();
					}

					@Override
					public MultiValueMap<String, ResponseCookie> cookies() {
						return response.cookies();
					}

					@Override
					public ExchangeStrategies strategies() {
						return response.strategies();
					}

					@Override
					public <T> T body(
							BodyExtractor<T, ? super ClientHttpResponse> extractor) {
						return response.body(extractor);
					}

					@Override
					public <T> Mono<T> bodyToMono(Class<? extends T> elementClass) {
						return response.bodyToMono(elementClass);
					}

					@Override
					public <T> Mono<T> bodyToMono(
							ParameterizedTypeReference<T> typeReference) {
						return response.bodyToMono(typeReference);
					}

					@Override
					public <T> Flux<T> bodyToFlux(Class<? extends T> elementClass) {
						return (Flux<T>) response.bodyToFlux(DataBuffer.class)
								.transform(scopePassingTransformer);
					}

					@Override
					public <T> Flux<T> bodyToFlux(
							ParameterizedTypeReference<T> typeReference) {
						return (Flux<T>) response.bodyToFlux(DataBuffer.class)
								.transform(scopePassingTransformer);
					}

					@Override
					public <T> Mono<ResponseEntity<T>> toEntity(Class<T> bodyType) {
						return response.toEntity(bodyType);
					}

					@Override
					public <T> Mono<ResponseEntity<T>> toEntity(
							ParameterizedTypeReference<T> typeReference) {
						return response.toEntity(typeReference);
					}

					@Override
					public <T> Mono<ResponseEntity<List<T>>> toEntityList(
							Class<T> elementType) {
						return response.toEntityList(elementType);
					}

					@Override
					public <T> Mono<ResponseEntity<List<T>>> toEntityList(
							ParameterizedTypeReference<T> typeReference) {
						return response.toEntityList(typeReference);
					}
				};
			}

			@Override
			public void onError(Throwable t) {
				try {
					this.actual.onError(t);
				}
				finally {
					terminateSpan(null, t);
				}
			}

			@Override
			public void onComplete() {
				try {
					this.actual.onComplete();
				}
				finally {
					if (!this.done) {
						terminateSpan(null, null);
					}
				}
			}

			@Override
			public Context currentContext() {
				return this.context;
			}

			void handleReceive(Span clientSpan, Tracer.SpanInScope ws,
					ClientResponse clientResponse, Throwable throwable) {
				this.handler.handleReceive(clientResponse, throwable, clientSpan);
				ws.close();
			}

			void terminateSpanOnCancel() {
				if (log.isDebugEnabled()) {
					log.debug("Subscription was cancelled. Will close the span ["
							+ this.span + "]");
				}

				this.span.tag("error", CANCELLED_SUBSCRIPTION_ERROR);
				handleReceive(this.span, this.ws, null, null);
			}

			void terminateSpan(@Nullable ClientResponse clientResponse,
					@Nullable Throwable throwable) {
<<<<<<< HEAD
				if (clientResponse == null || tryStatusCode(clientResponse) == null) {
=======
				if (clientResponse == null) {
>>>>>>> b59277f0
					if (log.isDebugEnabled()) {
						log.debug("No response was returned. Will close the span ["
								+ this.span + "]");
					}
					handleReceive(this.span, this.ws, clientResponse, throwable);
					return;
				}
				int statusCode = statusCodeAsInt(clientResponse);
				boolean error = isError(statusCode);
				if (error) {
					if (log.isDebugEnabled()) {
						log.debug(
								"Non positive status code was returned from the call. Will close the span ["
										+ this.span + "]");
					}
					throwable = new RestClientException("Status code of the response is ["
							+ statusCode + "] and the reason is ["
							+ reasonPhrase(clientResponse) + "]");
				}
				handleReceive(this.span, this.ws, clientResponse, throwable);
			}

<<<<<<< HEAD
			private HttpStatus tryStatusCode(ClientResponse clientResponse) {
				try {
					return clientResponse.statusCode();
				}
				catch (Exception ex) {
					return null;
=======
			private String reasonPhrase(ClientResponse clientResponse) {
				try {
					return clientResponse.statusCode().getReasonPhrase();
				}
				catch (IllegalArgumentException ex) {
					return "";
				}
			}

			private boolean isError(int code) {
				return code >= 400;
			}

			private int statusCodeAsInt(ClientResponse response) {
				try {
					return response.rawStatusCode();
				}
				catch (Exception dontCare) {
					return 0;
>>>>>>> b59277f0
				}
			}

		}

	}

	static final class HttpAdapter
			extends brave.http.HttpClientAdapter<ClientRequest, ClientResponse> {

		@Override
		public String method(ClientRequest request) {
			return request.method().name();
		}

		@Override
		public String url(ClientRequest request) {
			return request.url().toString();
		}

		@Override
		public String requestHeader(ClientRequest request, String name) {
			Object result = request.headers().getFirst(name);
			return result != null ? result.toString() : null;
		}

		@Override
		public Integer statusCode(ClientResponse response) {
			int result = statusCodeAsInt(response);
			return result != 0 ? result : null;
		}

		@Override
		public int statusCodeAsInt(ClientResponse response) {
			try {
				return response.rawStatusCode();
			}
			catch (Exception dontCare) {
				return 0;
			}
		}

	}

}<|MERGE_RESOLUTION|>--- conflicted
+++ resolved
@@ -45,13 +45,10 @@
 import org.springframework.core.ParameterizedTypeReference;
 import org.springframework.core.io.buffer.DataBuffer;
 import org.springframework.http.HttpStatus;
-<<<<<<< HEAD
-=======
 import org.springframework.http.ResponseCookie;
 import org.springframework.http.ResponseEntity;
 import org.springframework.http.client.reactive.ClientHttpResponse;
 import org.springframework.util.MultiValueMap;
->>>>>>> b59277f0
 import org.springframework.web.client.RestClientException;
 import org.springframework.web.reactive.function.BodyExtractor;
 import org.springframework.web.reactive.function.client.ClientRequest;
@@ -60,6 +57,7 @@
 import org.springframework.web.reactive.function.client.ExchangeFunction;
 import org.springframework.web.reactive.function.client.ExchangeStrategies;
 import org.springframework.web.reactive.function.client.WebClient;
+import org.springframework.web.reactive.function.client.WebClientResponseException;
 
 /**
  * {@link BeanPostProcessor} to wrap a {@link WebClient} instance into its trace
@@ -398,6 +396,11 @@
 							ParameterizedTypeReference<T> typeReference) {
 						return response.toEntityList(typeReference);
 					}
+
+					@Override
+					public Mono<WebClientResponseException> createException() {
+						return response.createException();
+					}
 				};
 			}
 
@@ -446,11 +449,7 @@
 
 			void terminateSpan(@Nullable ClientResponse clientResponse,
 					@Nullable Throwable throwable) {
-<<<<<<< HEAD
-				if (clientResponse == null || tryStatusCode(clientResponse) == null) {
-=======
 				if (clientResponse == null) {
->>>>>>> b59277f0
 					if (log.isDebugEnabled()) {
 						log.debug("No response was returned. Will close the span ["
 								+ this.span + "]");
@@ -473,14 +472,6 @@
 				handleReceive(this.span, this.ws, clientResponse, throwable);
 			}
 
-<<<<<<< HEAD
-			private HttpStatus tryStatusCode(ClientResponse clientResponse) {
-				try {
-					return clientResponse.statusCode();
-				}
-				catch (Exception ex) {
-					return null;
-=======
 			private String reasonPhrase(ClientResponse clientResponse) {
 				try {
 					return clientResponse.statusCode().getReasonPhrase();
@@ -500,7 +491,6 @@
 				}
 				catch (Exception dontCare) {
 					return 0;
->>>>>>> b59277f0
 				}
 			}
 
