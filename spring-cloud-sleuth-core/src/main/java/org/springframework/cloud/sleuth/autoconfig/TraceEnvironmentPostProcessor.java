/*
 * Copyright 2015 the original author or authors.
 *
 * Licensed under the Apache License, Version 2.0 (the "License");
 * you may not use this file except in compliance with the License.
 * You may obtain a copy of the License at
 *
 *      http://www.apache.org/licenses/LICENSE-2.0
 *
 * Unless required by applicable law or agreed to in writing, software
 * distributed under the License is distributed on an "AS IS" BASIS,
 * WITHOUT WARRANTIES OR CONDITIONS OF ANY KIND, either express or implied.
 * See the License for the specific language governing permissions and
 * limitations under the License.
 */

package org.springframework.cloud.sleuth.autoconfig;

import java.util.HashMap;
import java.util.Map;

import org.springframework.boot.SpringApplication;
import org.springframework.boot.env.EnvironmentPostProcessor;
import org.springframework.core.env.ConfigurableEnvironment;
import org.springframework.core.env.MapPropertySource;
import org.springframework.core.env.MutablePropertySources;
import org.springframework.core.env.PropertySource;

/**
 * Adds default properties for the application:
 * <ul>
 *     <li>logging pattern level that prints trace information (e.g. trace ids)</li>
 *     <li>enables usage of subclass-based (CGLIB) proxies are to be created as opposed
 * to standard Java interface-based proxies</li>
 *     It's required for the tracing aspects like
 *     {@link org.springframework.cloud.sleuth.instrument.async.TraceAsyncAspect TraceAsyncAspect} or
 *     {@link org.springframework.cloud.sleuth.instrument.scheduling.TraceSchedulingAspect TraceSchedulingAspect}.
 * </ul>
 *
 * @author Dave Syer
 * @since 1.0.0
 */
public class TraceEnvironmentPostProcessor implements EnvironmentPostProcessor {

	private static final String PROPERTY_SOURCE_NAME = "defaultProperties";
	private static final String SPRING_AOP_PROXY_TARGET_CLASS = "spring.aop.proxyTargetClass";

	@Override
	public void postProcessEnvironment(ConfigurableEnvironment environment,
			SpringApplication application) {
		Map<String, Object> map = new HashMap<String, Object>();
		// This doesn't work with all logging systems but it's a useful default so you see
		// traces in logs without having to configure it.
<<<<<<< HEAD
		map.put("logging.pattern.level",
				"%5p [${spring.zipkin.service.name:${spring.application.name:-}},%X{X-B3-TraceId:-},%X{X-B3-SpanId:-},%X{X-Span-Export:-}]");
=======
		if (Boolean.parseBoolean(environment.getProperty("spring.sleuth.enabled", "true"))) {
			map.put("logging.pattern.level",
					"%5p [${spring.zipkin.service.name:${spring.application.name:-}},%X{X-B3-TraceId:-},%X{X-B3-SpanId:-},%X{X-Span-Export:-}]");
		}
		// TODO: Remove this in 2.0.x. For compatibility we always set to true
		if (!environment.containsProperty(SPRING_AOP_PROXY_TARGET_CLASS)) {
			map.put(SPRING_AOP_PROXY_TARGET_CLASS, "true");
		}
>>>>>>> b5120b11
		addOrReplace(environment.getPropertySources(), map);
	}

	private void addOrReplace(MutablePropertySources propertySources,
			Map<String, Object> map) {
		MapPropertySource target = null;
		if (propertySources.contains(PROPERTY_SOURCE_NAME)) {
			PropertySource<?> source = propertySources.get(PROPERTY_SOURCE_NAME);
			if (source instanceof MapPropertySource) {
				target = (MapPropertySource) source;
				for (String key : map.keySet()) {
					if (!target.containsProperty(key)) {
						target.getSource().put(key, map.get(key));
					}
				}
			}
		}
		if (target == null) {
			target = new MapPropertySource(PROPERTY_SOURCE_NAME, map);
		}
		if (!propertySources.contains(PROPERTY_SOURCE_NAME)) {
			propertySources.addLast(target);
		}
	}

}<|MERGE_RESOLUTION|>--- conflicted
+++ resolved
@@ -43,7 +43,6 @@
 public class TraceEnvironmentPostProcessor implements EnvironmentPostProcessor {
 
 	private static final String PROPERTY_SOURCE_NAME = "defaultProperties";
-	private static final String SPRING_AOP_PROXY_TARGET_CLASS = "spring.aop.proxyTargetClass";
 
 	@Override
 	public void postProcessEnvironment(ConfigurableEnvironment environment,
@@ -51,19 +50,10 @@
 		Map<String, Object> map = new HashMap<String, Object>();
 		// This doesn't work with all logging systems but it's a useful default so you see
 		// traces in logs without having to configure it.
-<<<<<<< HEAD
-		map.put("logging.pattern.level",
-				"%5p [${spring.zipkin.service.name:${spring.application.name:-}},%X{X-B3-TraceId:-},%X{X-B3-SpanId:-},%X{X-Span-Export:-}]");
-=======
 		if (Boolean.parseBoolean(environment.getProperty("spring.sleuth.enabled", "true"))) {
 			map.put("logging.pattern.level",
 					"%5p [${spring.zipkin.service.name:${spring.application.name:-}},%X{X-B3-TraceId:-},%X{X-B3-SpanId:-},%X{X-Span-Export:-}]");
 		}
-		// TODO: Remove this in 2.0.x. For compatibility we always set to true
-		if (!environment.containsProperty(SPRING_AOP_PROXY_TARGET_CLASS)) {
-			map.put(SPRING_AOP_PROXY_TARGET_CLASS, "true");
-		}
->>>>>>> b5120b11
 		addOrReplace(environment.getPropertySources(), map);
 	}
 
