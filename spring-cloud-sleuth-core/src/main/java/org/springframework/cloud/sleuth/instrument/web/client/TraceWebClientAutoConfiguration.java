/*
 * Copyright 2013-2018 the original author or authors.
 *
 * Licensed under the Apache License, Version 2.0 (the "License");
 * you may not use this file except in compliance with the License.
 * You may obtain a copy of the License at
 *
 *      http://www.apache.org/licenses/LICENSE-2.0
 *
 * Unless required by applicable law or agreed to in writing, software
 * distributed under the License is distributed on an "AS IS" BASIS,
 * WITHOUT WARRANTIES OR CONDITIONS OF ANY KIND, either express or implied.
 * See the License for the specific language governing permissions and
 * limitations under the License.
 */

package org.springframework.cloud.sleuth.instrument.web.client;

import java.util.ArrayList;
import java.util.List;
import java.util.Map;
import javax.annotation.PostConstruct;

import brave.http.HttpTracing;
import brave.spring.web.TracingClientHttpRequestInterceptor;
import org.springframework.beans.factory.BeanFactory;
import org.springframework.beans.factory.BeanFactoryUtils;
import org.springframework.beans.factory.annotation.Autowired;
import org.springframework.boot.autoconfigure.AutoConfigureAfter;
import org.springframework.boot.autoconfigure.condition.ConditionalOnBean;
import org.springframework.boot.autoconfigure.condition.ConditionalOnClass;
import org.springframework.boot.web.client.RestTemplateCustomizer;
import org.springframework.cloud.sleuth.instrument.web.TraceWebServletAutoConfiguration;
import org.springframework.context.ApplicationContext;
import org.springframework.context.annotation.Bean;
import org.springframework.context.annotation.Configuration;
import org.springframework.core.annotation.Order;
import org.springframework.http.client.ClientHttpRequestInterceptor;
import org.springframework.web.client.RestTemplate;
import org.springframework.web.reactive.function.client.WebClient;

/**
 * {@link org.springframework.boot.autoconfigure.EnableAutoConfiguration
 * Auto-configuration} enables span information propagation when using
 * {@link RestTemplate}
 *
 * @author Marcin Grzejszczak
 * @since 1.0.0
 */
@Configuration
@SleuthWebClientEnabled
@ConditionalOnBean(HttpTracing.class)
@AutoConfigureAfter(TraceWebServletAutoConfiguration.class)
public class TraceWebClientAutoConfiguration {

	@ConditionalOnClass(RestTemplate.class)
	static class RestTemplateConfig {

		@Bean
		public TracingClientHttpRequestInterceptor tracingClientHttpRequestInterceptor(HttpTracing httpTracing) {
			return (TracingClientHttpRequestInterceptor) TracingClientHttpRequestInterceptor.create(httpTracing);
		}

		@Configuration
		protected static class TraceInterceptorConfiguration {

			@Autowired
			private ApplicationContext applicationContext;

<<<<<<< HEAD
			@Autowired
			private TracingClientHttpRequestInterceptor clientInterceptor;

			@PostConstruct
			public void init() {
				Map<String, RestTemplate> restTemplates = BeanFactoryUtils
						.beansOfTypeIncludingAncestors(this.applicationContext,
								RestTemplate.class);
				for (RestTemplate restTemplate : restTemplates.values()) {
					new RestTemplateInterceptorInjector(
							this.clientInterceptor).inject(restTemplate);
				}
			}
=======
		@Bean
		@Order
		RestTemplateCustomizer traceRestTemplateCustomizer() {
			return new TraceRestTemplateCustomizer(this.traceRestTemplateInterceptor);
		}
>>>>>>> 33fda4e7

			@Bean
			@Order
			RestTemplateCustomizer traceRestTemplateCustomizer() {
				return new RestTemplateCustomizer() {
					@Override public void customize(RestTemplate restTemplate) {
						new RestTemplateInterceptorInjector(TraceInterceptorConfiguration.this.clientInterceptor)
								.inject(restTemplate);
					}
				};
			}
		}
	}

	@ConditionalOnClass(WebClient.class)
	static class WebClientConfig {

		@Bean
		TraceWebClientBeanPostProcessor traceWebClientBeanPostProcessor(BeanFactory beanFactory) {
			return new TraceWebClientBeanPostProcessor(beanFactory);
		}
	}
}

class RestTemplateInterceptorInjector {
	private final TracingClientHttpRequestInterceptor interceptor;

	RestTemplateInterceptorInjector(TracingClientHttpRequestInterceptor interceptor) {
		this.interceptor = interceptor;
	}

	void inject(RestTemplate restTemplate) {
		if (hasTraceInterceptor(restTemplate)) {
			return;
		}
		List<ClientHttpRequestInterceptor> interceptors = new ArrayList<ClientHttpRequestInterceptor>(
				restTemplate.getInterceptors());
		interceptors.add(0, this.interceptor);
		restTemplate.setInterceptors(interceptors);
	}

	private boolean hasTraceInterceptor(RestTemplate restTemplate) {
		for (ClientHttpRequestInterceptor interceptor : restTemplate
				.getInterceptors()) {
			if (interceptor instanceof TracingClientHttpRequestInterceptor) {
				return true;
			}
		}
		return false;
	}
<<<<<<< HEAD
=======
}

class TraceRestTemplateCustomizer implements RestTemplateCustomizer {

	private final TraceRestTemplateInterceptor interceptor;

	TraceRestTemplateCustomizer(TraceRestTemplateInterceptor interceptor) {
		this.interceptor = interceptor;
	}

	@Override public void customize(RestTemplate restTemplate) {
		new RestTemplateInterceptorInjector(this.interceptor)
				.inject(restTemplate);
	}
}

class TraceUserInfoRestTemplateCustomizer implements UserInfoRestTemplateCustomizer {

	private final BeanFactory beanFactory;
	private final Object delegate;

	TraceUserInfoRestTemplateCustomizer(BeanFactory beanFactory) {
		this(beanFactory, null);
	}

	TraceUserInfoRestTemplateCustomizer(BeanFactory beanFactory, Object bean) {
		this.beanFactory = beanFactory;
		this.delegate = bean;
	}

	@Override public void customize(OAuth2RestTemplate template) {
		final TraceRestTemplateInterceptor interceptor =
				this.beanFactory.getBean(TraceRestTemplateInterceptor.class);
		new RestTemplateInterceptorInjector(interceptor).inject(template);
		if (this.delegate != null) {
			((UserInfoRestTemplateCustomizer) this.delegate).customize(template);
		}
	}
>>>>>>> 33fda4e7
}<|MERGE_RESOLUTION|>--- conflicted
+++ resolved
@@ -67,9 +67,14 @@
 			@Autowired
 			private ApplicationContext applicationContext;
 
-<<<<<<< HEAD
 			@Autowired
 			private TracingClientHttpRequestInterceptor clientInterceptor;
+
+			@Bean
+			@Order
+			RestTemplateCustomizer traceRestTemplateCustomizer() {
+				return new TraceRestTemplateCustomizer(this.clientInterceptor);
+			}
 
 			@PostConstruct
 			public void init() {
@@ -80,24 +85,6 @@
 					new RestTemplateInterceptorInjector(
 							this.clientInterceptor).inject(restTemplate);
 				}
-			}
-=======
-		@Bean
-		@Order
-		RestTemplateCustomizer traceRestTemplateCustomizer() {
-			return new TraceRestTemplateCustomizer(this.traceRestTemplateInterceptor);
-		}
->>>>>>> 33fda4e7
-
-			@Bean
-			@Order
-			RestTemplateCustomizer traceRestTemplateCustomizer() {
-				return new RestTemplateCustomizer() {
-					@Override public void customize(RestTemplate restTemplate) {
-						new RestTemplateInterceptorInjector(TraceInterceptorConfiguration.this.clientInterceptor)
-								.inject(restTemplate);
-					}
-				};
 			}
 		}
 	}
@@ -138,15 +125,13 @@
 		}
 		return false;
 	}
-<<<<<<< HEAD
-=======
 }
 
 class TraceRestTemplateCustomizer implements RestTemplateCustomizer {
 
-	private final TraceRestTemplateInterceptor interceptor;
+	private final TracingClientHttpRequestInterceptor interceptor;
 
-	TraceRestTemplateCustomizer(TraceRestTemplateInterceptor interceptor) {
+	TraceRestTemplateCustomizer(TracingClientHttpRequestInterceptor interceptor) {
 		this.interceptor = interceptor;
 	}
 
@@ -154,29 +139,4 @@
 		new RestTemplateInterceptorInjector(this.interceptor)
 				.inject(restTemplate);
 	}
-}
-
-class TraceUserInfoRestTemplateCustomizer implements UserInfoRestTemplateCustomizer {
-
-	private final BeanFactory beanFactory;
-	private final Object delegate;
-
-	TraceUserInfoRestTemplateCustomizer(BeanFactory beanFactory) {
-		this(beanFactory, null);
-	}
-
-	TraceUserInfoRestTemplateCustomizer(BeanFactory beanFactory, Object bean) {
-		this.beanFactory = beanFactory;
-		this.delegate = bean;
-	}
-
-	@Override public void customize(OAuth2RestTemplate template) {
-		final TraceRestTemplateInterceptor interceptor =
-				this.beanFactory.getBean(TraceRestTemplateInterceptor.class);
-		new RestTemplateInterceptorInjector(interceptor).inject(template);
-		if (this.delegate != null) {
-			((UserInfoRestTemplateCustomizer) this.delegate).customize(template);
-		}
-	}
->>>>>>> 33fda4e7
 }