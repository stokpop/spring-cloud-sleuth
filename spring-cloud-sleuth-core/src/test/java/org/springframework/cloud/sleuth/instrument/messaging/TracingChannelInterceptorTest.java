/*
 * Copyright 2013-2019 the original author or authors.
 *
 * Licensed under the Apache License, Version 2.0 (the "License");
 * you may not use this file except in compliance with the License.
 * You may obtain a copy of the License at
 *
 *      https://www.apache.org/licenses/LICENSE-2.0
 *
 * Unless required by applicable law or agreed to in writing, software
 * distributed under the License is distributed on an "AS IS" BASIS,
 * WITHOUT WARRANTIES OR CONDITIONS OF ANY KIND, either express or implied.
 * See the License for the specific language governing permissions and
 * limitations under the License.
 */

package org.springframework.cloud.sleuth.instrument.messaging;

import java.util.ArrayList;
import java.util.Collections;
import java.util.HashMap;
import java.util.List;
import java.util.Map;

import brave.Tracing;
import brave.propagation.StrictScopeDecorator;
import brave.propagation.ThreadLocalCurrentTraceContext;
import org.junit.After;
import org.junit.Test;
import zipkin2.Span;

import org.springframework.integration.channel.DirectChannel;
import org.springframework.integration.channel.QueueChannel;
import org.springframework.messaging.Message;
import org.springframework.messaging.MessageChannel;
import org.springframework.messaging.MessageHandler;
import org.springframework.messaging.MessageHeaders;
import org.springframework.messaging.MessagingException;
import org.springframework.messaging.support.ChannelInterceptor;
import org.springframework.messaging.support.ChannelInterceptorAdapter;
import org.springframework.messaging.support.ErrorMessage;
import org.springframework.messaging.support.ExecutorChannelInterceptor;
import org.springframework.messaging.support.ExecutorSubscribableChannel;
import org.springframework.messaging.support.MessageBuilder;
import org.springframework.messaging.support.NativeMessageHeaderAccessor;

import static org.assertj.core.api.Assertions.assertThat;
import static org.springframework.messaging.support.NativeMessageHeaderAccessor.NATIVE_HEADERS;

public class TracingChannelInterceptorTest {

	List<Span> spans = new ArrayList<>();

	ChannelInterceptor interceptor = TracingChannelInterceptor.create(Tracing.newBuilder()
			.currentTraceContext(ThreadLocalCurrentTraceContext.newBuilder()
					.addScopeDecorator(StrictScopeDecorator.create()).build())
			.spanReporter(this.spans::add).build());

	QueueChannel channel = new QueueChannel();

	DirectChannel directChannel = new DirectChannel();

	Message message;

	MessageHandler handler = new MessageHandler() {
		@Override
		public void handleMessage(Message<?> msg) throws MessagingException {
			TracingChannelInterceptorTest.this.message = msg;
		}
	};

	@Test
	public void pollingReceive_emptyQueue() {
		this.channel.addInterceptor(consumerSideOnly(this.interceptor));

		assertThat(this.channel.receive(0)).isNull();
		assertThat(this.spans).hasSize(0);
	}

	@Test
	public void injectsProducerSpan() {
		this.channel.addInterceptor(producerSideOnly(this.interceptor));

		this.channel.send(MessageBuilder.withPayload("foo").build());

		assertThat(this.channel.receive().getHeaders()).containsKeys("X-B3-TraceId",
				"X-B3-SpanId", "X-B3-Sampled", "nativeHeaders");
		assertThat(this.spans).hasSize(1).flatExtracting(Span::kind)
				.containsExactly(Span.Kind.PRODUCER);
	}

	@Test
	public void injectsProducerAndConsumerSpan() {
		this.directChannel.addInterceptor(this.interceptor);
		this.directChannel.subscribe(this.handler);
		this.directChannel.send(MessageBuilder.withPayload("foo").build());

		assertThat(this.message).isNotNull();
		assertThat(this.message.getHeaders()).containsKeys("X-B3-TraceId", "X-B3-SpanId",
				"X-B3-Sampled", "nativeHeaders");
		assertThat(this.spans).flatExtracting(Span::kind).contains(Span.Kind.CONSUMER,
				Span.Kind.PRODUCER);
	}

	@Test
	public void injectsProducerSpan_nativeHeaders() {
		this.channel.addInterceptor(producerSideOnly(this.interceptor));

		this.channel.send(MessageBuilder.withPayload("foo").build());

		assertThat((Map) this.channel.receive().getHeaders().get(NATIVE_HEADERS))
				.containsOnlyKeys("X-B3-TraceId", "X-B3-SpanId", "X-B3-Sampled",
						"spanTraceId", "spanId", "spanSampled");
	}

	/**
	 * If the producer is acting on an un-processed message (ex via a polling consumer),
	 * it should look at trace headers when there is no span in scope, and use that as the
	 * parent context.
	 */
	@Test
	public void producerConsidersOldSpanIds() {
		this.channel.addInterceptor(producerSideOnly(this.interceptor));

		this.channel.send(MessageBuilder.withPayload("foo")
				.setHeader("X-B3-TraceId", "000000000000000a")
				.setHeader("X-B3-ParentSpanId", "000000000000000a")
				.setHeader("X-B3-SpanId", "000000000000000b").build());

		assertThat(this.channel.receive().getHeaders()).containsEntry("X-B3-ParentSpanId",
				"000000000000000b");
	}

	@Test
	public void producerConsidersOldSpanIds_nativeHeaders() {
		this.channel.addInterceptor(producerSideOnly(this.interceptor));

		NativeMessageHeaderAccessor accessor = new NativeMessageHeaderAccessor() {
		};

		accessor.setNativeHeader("X-B3-TraceId", "000000000000000a");
		accessor.setNativeHeader("X-B3-ParentSpanId", "000000000000000a");
		accessor.setNativeHeader("X-B3-SpanId", "000000000000000b");

		this.channel.send(MessageBuilder.withPayload("foo")
				.copyHeaders(accessor.toMessageHeaders()).build());

		assertThat((Map) this.channel.receive().getHeaders().get(NATIVE_HEADERS))
				.containsEntry("X-B3-ParentSpanId",
						Collections.singletonList("000000000000000b"));
	}

	/**
	 * We have to inject headers on a polling receive as any future processor will come
	 * later.
	 */
	@Test
	public void pollingReceive_injectsConsumerSpan() {
		this.channel.addInterceptor(consumerSideOnly(this.interceptor));

		this.channel.send(MessageBuilder.withPayload("foo").build());

		assertThat(this.channel.receive().getHeaders()).containsKeys("X-B3-TraceId",
				"X-B3-SpanId", "X-B3-Sampled", "nativeHeaders");
		assertThat(this.spans).hasSize(1).flatExtracting(Span::kind)
				.containsExactly(Span.Kind.CONSUMER);
	}

	@Test
	public void pollingReceive_injectsConsumerSpan_nativeHeaders() {
		this.channel.addInterceptor(consumerSideOnly(this.interceptor));

		this.channel.send(MessageBuilder.withPayload("foo").build());

		assertThat((Map) this.channel.receive().getHeaders().get(NATIVE_HEADERS))
				.containsOnlyKeys("X-B3-TraceId", "X-B3-SpanId", "X-B3-Sampled",
						"spanTraceId", "spanId", "spanSampled");
	}

	@Test
	public void subscriber_startsAndStopsConsumerAndProcessingSpan() {
		ExecutorSubscribableChannel channel = new ExecutorSubscribableChannel();
		channel.addInterceptor(executorSideOnly(this.interceptor));
		List<Message<?>> messages = new ArrayList<>();
		channel.subscribe(messages::add);

		channel.send(MessageBuilder.withPayload("foo").build());

		assertThat(messages.get(0).getHeaders()).doesNotContainKeys("X-B3-TraceId",
				"X-B3-SpanId", "X-B3-Sampled", "nativeHeaders");
		assertThat(this.spans).flatExtracting(Span::kind)
				.containsExactly(Span.Kind.CONSUMER, null);
	}

	/**
	 * The subscriber consumes a message then synchronously processes it. Since we only
	 * inject trace IDs on unprocessed messages, we remove IDs to prevent accidental
	 * re-use of the same span.
	 */
	@Test
	public void subscriber_removesTraceIdsFromMessage() {
		ExecutorSubscribableChannel channel = new ExecutorSubscribableChannel();
		channel.addInterceptor(this.interceptor);
		List<Message<?>> messages = new ArrayList<>();
		channel.subscribe(messages::add);

		channel.send(MessageBuilder.withPayload("foo").build());

		assertThat(messages.get(0).getHeaders()).doesNotContainKeys("X-B3-TraceId",
				"X-B3-SpanId", "X-B3-Sampled");
	}

	@Test
	public void subscriber_removesTraceIdsFromMessage_nativeHeaders() {
		ExecutorSubscribableChannel channel = new ExecutorSubscribableChannel();
		channel.addInterceptor(this.interceptor);
		List<Message<?>> messages = new ArrayList<>();
		channel.subscribe(messages::add);

		channel.send(MessageBuilder.withPayload("foo").build());

		assertThat((Map) messages.get(0).getHeaders().get(NATIVE_HEADERS))
				.doesNotContainKeys("X-B3-TraceId", "X-B3-SpanId", "X-B3-Sampled");
	}

	@Test
	public void integrated_sendAndPoll() {
		this.channel.addInterceptor(this.interceptor);

		this.channel.send(MessageBuilder.withPayload("foo").build());
		this.channel.receive();

		assertThat(this.spans).flatExtracting(Span::kind)
				.containsExactlyInAnyOrder(Span.Kind.CONSUMER, Span.Kind.PRODUCER);
	}

	@Test
	public void integrated_sendAndSubscriber() {
		ExecutorSubscribableChannel channel = new ExecutorSubscribableChannel();
		channel.addInterceptor(this.interceptor);
		List<Message<?>> messages = new ArrayList<>();
		channel.subscribe(messages::add);

		channel.send(MessageBuilder.withPayload("foo").build());

		assertThat(this.spans).flatExtracting(Span::kind)
				.containsExactly(Span.Kind.CONSUMER, null, Span.Kind.PRODUCER);
	}

	@Test
	public void errorMessageHeadersRetained() {
		this.channel.addInterceptor(this.interceptor);
		QueueChannel deadReplyChannel = new QueueChannel();
		QueueChannel errorsReplyChannel = new QueueChannel();
		Map<String, Object> errorChannelHeaders = new HashMap<>();
		errorChannelHeaders.put(MessageHeaders.REPLY_CHANNEL, errorsReplyChannel);
		errorChannelHeaders.put(MessageHeaders.ERROR_CHANNEL, errorsReplyChannel);
		this.channel
				.send(new ErrorMessage(
						new MessagingException(MessageBuilder.withPayload("hi")
								.setHeader(TraceMessageHeaders.TRACE_ID_NAME,
										"000000000000000a")
								.setHeader(TraceMessageHeaders.SPAN_ID_NAME,
										"000000000000000a")
								.setReplyChannel(deadReplyChannel)
								.setErrorChannel(deadReplyChannel).build()),
						errorChannelHeaders));

		this.message = this.channel.receive();

		assertThat(this.message).isNotNull();
		String spanId = this.message.getHeaders().get(TraceMessageHeaders.SPAN_ID_NAME,
				String.class);
		assertThat(spanId).isNotNull();
		String traceId = this.message.getHeaders().get(TraceMessageHeaders.TRACE_ID_NAME,
				String.class);
		assertThat(traceId).isEqualTo("000000000000000a");
		assertThat(spanId).isNotEqualTo("000000000000000a");
		assertThat(this.spans).hasSize(2);
		assertThat(this.message.getHeaders().getReplyChannel())
				.isSameAs(errorsReplyChannel);
		assertThat(this.message.getHeaders().getErrorChannel())
				.isSameAs(errorsReplyChannel);
	}

	@Test
<<<<<<< HEAD
	public void errorMessageOriginalMessageRetained() {
		this.channel.addInterceptor(this.interceptor);
		Message<?> originalMessage = MessageBuilder.withPayload("Hello")
				.setHeader("header", "value").build();
		Message<?> failedMessage = MessageBuilder.fromMessage(originalMessage)
				.removeHeader("header").build();
		this.channel.send(new ErrorMessage(new MessagingException(failedMessage),
				originalMessage.getHeaders(), originalMessage));
=======
	public void errorMessageHeadersWithNullPayloadRetained() {
		this.channel.addInterceptor(this.interceptor);
		Map<String, Object> errorChannelHeaders = new HashMap<>();
		errorChannelHeaders.put(TraceMessageHeaders.TRACE_ID_NAME, "000000000000000a");
		errorChannelHeaders.put(TraceMessageHeaders.SPAN_ID_NAME, "000000000000000a");
		this.channel.send(new ErrorMessage(new MessagingException("exception"),
				errorChannelHeaders));
>>>>>>> e7f50d35

		this.message = this.channel.receive();

		assertThat(this.message).isNotNull();
<<<<<<< HEAD
		assertThat(this.message).isInstanceOfSatisfying(ErrorMessage.class,
				errorMessage -> {
					assertThat(errorMessage.getOriginalMessage())
							.isSameAs(originalMessage);
					assertThat(errorMessage.getHeaders().get("header"))
							.isEqualTo("value");
				});
=======
		String spanId = this.message.getHeaders().get(TraceMessageHeaders.SPAN_ID_NAME,
				String.class);
		assertThat(spanId).isNotNull();
		String traceId = this.message.getHeaders().get(TraceMessageHeaders.TRACE_ID_NAME,
				String.class);
		assertThat(traceId).isEqualTo("000000000000000a");
		assertThat(spanId).isNotEqualTo("000000000000000a");
		assertThat(this.spans).hasSize(2);
>>>>>>> e7f50d35
	}

	ChannelInterceptor producerSideOnly(ChannelInterceptor delegate) {
		return new ChannelInterceptorAdapter() {
			@Override
			public Message<?> preSend(Message<?> message, MessageChannel channel) {
				return delegate.preSend(message, channel);
			}

			@Override
			public void afterSendCompletion(Message<?> message, MessageChannel channel,
					boolean sent, Exception ex) {
				delegate.afterSendCompletion(message, channel, sent, ex);
			}
		};
	}

	ChannelInterceptor consumerSideOnly(ChannelInterceptor delegate) {
		return new ChannelInterceptorAdapter() {
			@Override
			public Message<?> postReceive(Message<?> message, MessageChannel channel) {
				return delegate.postReceive(message, channel);
			}

			@Override
			public void afterReceiveCompletion(Message<?> message, MessageChannel channel,
					Exception ex) {
				delegate.afterReceiveCompletion(message, channel, ex);
			}
		};
	}

	ExecutorChannelInterceptor executorSideOnly(ChannelInterceptor delegate) {
		class ExecutorSideOnly extends ChannelInterceptorAdapter
				implements ExecutorChannelInterceptor {

			@Override
			public Message<?> beforeHandle(Message<?> message, MessageChannel channel,
					MessageHandler handler) {
				return ((ExecutorChannelInterceptor) delegate).beforeHandle(message,
						channel, handler);
			}

			@Override
			public void afterMessageHandled(Message<?> message, MessageChannel channel,
					MessageHandler handler, Exception ex) {
				((ExecutorChannelInterceptor) delegate).afterMessageHandled(message,
						channel, handler, ex);
			}

		}
		return new ExecutorSideOnly();
	}

	@After
	public void close() {
		assertThat(Tracing.current().currentTraceContext().get()).isNull();
		Tracing.current().close();
	}

}<|MERGE_RESOLUTION|>--- conflicted
+++ resolved
@@ -284,7 +284,6 @@
 	}
 
 	@Test
-<<<<<<< HEAD
 	public void errorMessageOriginalMessageRetained() {
 		this.channel.addInterceptor(this.interceptor);
 		Message<?> originalMessage = MessageBuilder.withPayload("Hello")
@@ -293,7 +292,20 @@
 				.removeHeader("header").build();
 		this.channel.send(new ErrorMessage(new MessagingException(failedMessage),
 				originalMessage.getHeaders(), originalMessage));
-=======
+
+		this.message = this.channel.receive();
+
+		assertThat(this.message).isNotNull();
+		assertThat(this.message).isInstanceOfSatisfying(ErrorMessage.class,
+				errorMessage -> {
+					assertThat(errorMessage.getOriginalMessage())
+							.isSameAs(originalMessage);
+					assertThat(errorMessage.getHeaders().get("header"))
+							.isEqualTo("value");
+				});
+	}
+
+	@Test
 	public void errorMessageHeadersWithNullPayloadRetained() {
 		this.channel.addInterceptor(this.interceptor);
 		Map<String, Object> errorChannelHeaders = new HashMap<>();
@@ -301,20 +313,10 @@
 		errorChannelHeaders.put(TraceMessageHeaders.SPAN_ID_NAME, "000000000000000a");
 		this.channel.send(new ErrorMessage(new MessagingException("exception"),
 				errorChannelHeaders));
->>>>>>> e7f50d35
 
 		this.message = this.channel.receive();
 
 		assertThat(this.message).isNotNull();
-<<<<<<< HEAD
-		assertThat(this.message).isInstanceOfSatisfying(ErrorMessage.class,
-				errorMessage -> {
-					assertThat(errorMessage.getOriginalMessage())
-							.isSameAs(originalMessage);
-					assertThat(errorMessage.getHeaders().get("header"))
-							.isEqualTo("value");
-				});
-=======
 		String spanId = this.message.getHeaders().get(TraceMessageHeaders.SPAN_ID_NAME,
 				String.class);
 		assertThat(spanId).isNotNull();
@@ -323,7 +325,6 @@
 		assertThat(traceId).isEqualTo("000000000000000a");
 		assertThat(spanId).isNotEqualTo("000000000000000a");
 		assertThat(this.spans).hasSize(2);
->>>>>>> e7f50d35
 	}
 
 	ChannelInterceptor producerSideOnly(ChannelInterceptor delegate) {
