--- conflicted
+++ resolved
@@ -54,12 +54,7 @@
 				.withPropertyValues("spring.sleuth.baggage.remote-fields=country-code")
 				.run((context) -> {
 					BDDAssertions.then(context.getBean(Propagation.Factory.class))
-<<<<<<< HEAD
 							.extracting("delegate").isNotNull();
-=======
-							.hasFieldOrPropertyWithValue("delegate",
-									B3Propagation.FACTORY);
->>>>>>> 03be7846
 				});
 	}
 
