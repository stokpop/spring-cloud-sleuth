--- conflicted
+++ resolved
@@ -43,14 +43,8 @@
 			return ConditionOutcome.match(message.because("automatic sender type"));
 		}
 		String senderType = getType(((AnnotationMetadata) md).getClassName());
-<<<<<<< HEAD
-		if (property.equals(senderType)) {
+		if (property.equalsIgnoreCase(senderType)) {
 			return ConditionOutcome.match(message.because(property + " sender type"));
-=======
-		String value = resolver.getProperty("type");
-		if (value.equalsIgnoreCase(senderType)) {
-			return ConditionOutcome.match(message.because(value + " sender type"));
->>>>>>> 89e57920
 		}
 		return ConditionOutcome.noMatch(message.because(property + " sender type"));
 	}
