/*
 * Copyright 2013-2019 the original author or authors.
 *
 * Licensed under the Apache License, Version 2.0 (the "License");
 * you may not use this file except in compliance with the License.
 * You may obtain a copy of the License at
 *
 *      https://www.apache.org/licenses/LICENSE-2.0
 *
 * Unless required by applicable law or agreed to in writing, software
 * distributed under the License is distributed on an "AS IS" BASIS,
 * WITHOUT WARRANTIES OR CONDITIONS OF ANY KIND, either express or implied.
 * See the License for the specific language governing permissions and
 * limitations under the License.
 */

package org.springframework.cloud.sleuth.instrument.feign.issues.issue1125delegates;

import java.nio.charset.StandardCharsets;
import java.util.HashMap;
import java.util.List;

<<<<<<< HEAD
import brave.Tracing;
import brave.http.HttpRequest;
=======
>>>>>>> 3d677d00
import brave.sampler.Sampler;
import brave.sampler.SamplerFunction;
import feign.Client;
import feign.Contract;
import feign.Feign;
import feign.Request;
import feign.RequestTemplate;
import feign.Response;
import feign.Target.HardCodedTarget;
import feign.codec.Decoder;
import feign.codec.Encoder;
import org.junit.jupiter.api.BeforeEach;
import org.junit.jupiter.api.Test;
import zipkin2.Span;
import zipkin2.reporter.Reporter;

import org.springframework.beans.factory.annotation.Autowired;
import org.springframework.boot.autoconfigure.EnableAutoConfiguration;
import org.springframework.boot.test.context.SpringBootTest;
import org.springframework.cloud.openfeign.FeignClient;
import org.springframework.cloud.openfeign.FeignClientsConfiguration;
import org.springframework.cloud.sleuth.instrument.web.HttpClientSampler;
import org.springframework.cloud.sleuth.util.ArrayListSpanReporter;
import org.springframework.context.annotation.Bean;
import org.springframework.context.annotation.Configuration;
import org.springframework.context.annotation.Import;
import org.springframework.test.annotation.DirtiesContext;
import org.springframework.test.annotation.DirtiesContext.ClassMode;
import org.springframework.web.bind.annotation.RequestMapping;
import org.springframework.web.bind.annotation.RequestMethod;

import static org.assertj.core.api.BDDAssertions.then;

@SpringBootTest(classes = Application.class,
		webEnvironment = SpringBootTest.WebEnvironment.NONE)
@DirtiesContext(classMode = ClassMode.AFTER_EACH_TEST_METHOD)
public class ManuallyCreatedDelegateLoadBalancerFeignClientTests {

	@Autowired
	MyDelegateClient myDelegateClient;

	@Autowired
	MyNameRemote myNameRemote;

	@Autowired
	ArrayListSpanReporter reporter;

<<<<<<< HEAD
	@Autowired
	MyDelegateClient myClient;

	@Autowired
	Tracing tracer;

	@BeforeEach
=======
	@Before
>>>>>>> 3d677d00
	public void open() {
		this.reporter.clear();
	}

	@Test
	public void should_reuse_custom_feign_client() {
		String response = this.myNameRemote.get();

		// then(this.myClient.wasCalled()).isTrue();
		then(this.myDelegateClient.wasCalled()).isTrue();
		then(response).isEqualTo("foo");
<<<<<<< HEAD
		// System.out.println("this.myclient.wascalled: " + this.myClient.wasCalled());
=======
>>>>>>> 3d677d00
		List<Span> spans = this.reporter.getSpans();
		// retries
		then(spans).hasSize(1);
		then(spans.get(0).tags().get("http.path")).isEqualTo("");
	}

	@Test
	public void my_client_called() {
		this.myNameRemote.get();
		then(this.myClient.wasCalled()).isTrue();
		then(this.myDelegateClient.wasCalled()).isTrue();
	}

	@Test
	public void span_captured() {
		this.myNameRemote.get();
		List<Span> spans = this.reporter.getSpans();
		// retries
		then(spans).hasSize(1);
		then(spans.get(0).tags().get("http.path")).isEqualTo("");
	}

}

@Configuration
@EnableAutoConfiguration
@Import(FeignClientsConfiguration.class)
class Application {

	@Bean
	public Client myDelegateClient() {
		return new MyDelegateClient();
	}

	@Bean
	public MyNameRemote myNameRemote(Client client, Decoder decoder, Encoder encoder,
			Contract contract) {
		return Feign.builder().client(client).encoder(encoder).decoder(decoder)
				.contract(contract)
				.target(new HardCodedTarget<>(MyNameRemote.class, "foo", "http://foo"));
	}

	@Bean
	public Sampler defaultSampler() {
		return Sampler.ALWAYS_SAMPLE;
	}

	@Bean
	public Reporter<Span> spanReporter() {
		return new ArrayListSpanReporter();
	}

	@Bean(name = HttpClientSampler.NAME)
	@HttpClientSampler
	public SamplerFunction<HttpRequest> clientHttpSampler() {
		return arg -> true;
	}

}

class MyDelegateClient implements Client {

	boolean wasCalled;

	@Override
	public Response execute(Request request, Request.Options options) {
		this.wasCalled = true;
		return Response.builder().body("foo", StandardCharsets.UTF_8)
				.request(Request.create(Request.HttpMethod.POST, "/foo", new HashMap<>(),
						Request.Body.empty(), new RequestTemplate()))
				.headers(new HashMap<>()).status(200).build();
	}

	boolean wasCalled() {
		return this.wasCalled;
	}

}

@FeignClient(name = "foo", url = "http://foo")
interface MyNameRemote {

	@RequestMapping(value = "/", method = RequestMethod.GET)
	String get();

}<|MERGE_RESOLUTION|>--- conflicted
+++ resolved
@@ -20,11 +20,7 @@
 import java.util.HashMap;
 import java.util.List;
 
-<<<<<<< HEAD
-import brave.Tracing;
 import brave.http.HttpRequest;
-=======
->>>>>>> 3d677d00
 import brave.sampler.Sampler;
 import brave.sampler.SamplerFunction;
 import feign.Client;
@@ -72,17 +68,10 @@
 	@Autowired
 	ArrayListSpanReporter reporter;
 
-<<<<<<< HEAD
 	@Autowired
 	MyDelegateClient myClient;
 
-	@Autowired
-	Tracing tracer;
-
 	@BeforeEach
-=======
-	@Before
->>>>>>> 3d677d00
 	public void open() {
 		this.reporter.clear();
 	}
@@ -94,10 +83,6 @@
 		// then(this.myClient.wasCalled()).isTrue();
 		then(this.myDelegateClient.wasCalled()).isTrue();
 		then(response).isEqualTo("foo");
-<<<<<<< HEAD
-		// System.out.println("this.myclient.wascalled: " + this.myClient.wasCalled());
-=======
->>>>>>> 3d677d00
 		List<Span> spans = this.reporter.getSpans();
 		// retries
 		then(spans).hasSize(1);
